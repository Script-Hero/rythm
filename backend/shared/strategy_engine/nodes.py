--- conflicted
+++ resolved
@@ -1,1187 +1,1161 @@
-"""
-Base node system for strategy compilation.
-Ported and enhanced from Beta1 architecture.
-"""
-
-import time
-import structlog
-from abc import ABC, abstractmethod
-from collections import deque
-from typing import Any, Dict, List, Optional, Set, Tuple
-from decimal import Decimal
-
-# Configure structured logging
-logger = structlog.get_logger("strategy_nodes")
-
-# Node registry
-NODE_REGISTRY: Dict[str, type] = {}
-
-
-def register_node(node_type: str):
-    """Decorator to register node types."""
-    def decorator(cls):
-        NODE_REGISTRY[node_type] = cls
-        cls.node_type = node_type
-        return cls
-    return decorator
-
-
-class Node(ABC):
-    """
-    Base class for all strategy nodes.
-    Enhanced from Beta1 with better typing and async support.
-    """
-    
-    inputs: Tuple[str, ...] = ()
-    outputs: Tuple[str, ...] = ()
-    
-    def __init__(self, node_id: str, data: Dict[str, Any], position: Dict[str, float]):
-        self.id = node_id
-        self.data = data
-        self.position = position
-        self.state = {}  # Node-specific state
-        self.last_update = 0
-        
-        logger.info("🧩 Node initialized", 
-                   node_id=node_id,
-                   node_type=getattr(self, 'node_type', type(self).__name__),
-                   data_keys=list(data.keys()),
-                   inputs=self.inputs,
-                   outputs=self.outputs)
-    
-    @abstractmethod
-    def compute(self, **inputs) -> Dict[str, Any]:
-        """Compute node outputs from inputs."""
-        pass
-    
-    def reset_state(self):
-        """Reset node state."""
-        old_state = dict(self.state)
-        self.state = {}
-        self.last_update = 0
-        
-        logger.info("🔄 Node state reset", 
-                   node_id=self.id,
-                   node_type=getattr(self, 'node_type', type(self).__name__),
-                   old_state_keys=list(old_state.keys()))
-    
-    def get_state_summary(self) -> Dict[str, Any]:
-        """Get summary of node state for debugging."""
-<<<<<<< HEAD
-        return {
-            "id": self.id,
-            "type": self.node_type,
-            "state_keys": list(self.state.keys()),
-            "last_update": self.last_update
-        }
-
-
-# Data Nodes
-@register_node("timeNode")
-class TimeNode(Node):
-    inputs = ()
-    outputs = ("time-out",)
-    
-    def compute(self, **inputs) -> Dict[str, Any]:
-        logger.info("⏰ TimeNode computing", 
-                   node_id=self.id,
-                   inputs_received=list(inputs.keys()))
-        
-        time_type = self.data.get("timeType", "hour")
-        current_time = time.time()
-        
-        if time_type == "hour":
-            time_value = int((current_time % 86400) // 3600)  # Hour of day (0-23)
-        elif time_type == "minute":
-            time_value = int((current_time % 3600) // 60)  # Minute of hour (0-59)
-        elif time_type == "day_of_week":
-            time_value = int((current_time // 86400) % 7)  # Day of week (0-6)
-        else:
-            time_value = int(current_time)  # Unix timestamp
-        
-        result = {"time-out": Decimal(str(time_value))}
-        logger.info("⏰ TimeNode result", result=result)
-        return result
-
-
-@register_node("spreadNode")
-class SpreadNode(Node):
-    inputs = ("bid-in", "ask-in")
-    outputs = ("spread-out",)
-    
-    def compute(self, bid_in=None, ask_in=None, **inputs) -> Dict[str, Any]:
-        if bid_in is None or ask_in is None:
-            return {"spread-out": None}
-        
-        spread = float(ask_in) - float(bid_in)
-        return {"spread-out": Decimal(str(spread))}
-
-
-=======
-        return {
-            "id": self.id,
-            "type": self.node_type,
-            "state_keys": list(self.state.keys()),
-            "last_update": self.last_update
-        }
-
-
-# Data Nodes
-@register_node("constantNode")
-class ConstantNode(Node):
-    inputs = ()
-    outputs = ("value-out",)
-
-    def compute(self, **inputs) -> Dict[str, Any]:
-        value = self.data.get("value", 0)
-        try:
-            # Normalize numeric to Decimal via string to preserve precision
-            numeric = Decimal(str(value))
-            return {"value-out": numeric}
-        except Exception:
-            # Fallback: return raw value (e.g., string constants)
-            return {"value-out": value}
-
->>>>>>> 497f1bba
-@register_node("priceNode")
-class PriceNode(Node):
-    inputs = ()
-    outputs = ("price-out",)
-    
-    def compute(self, **inputs) -> Dict[str, Any]:
-        logger.debug("💰 PriceNode computing", 
-                   node_id=self.id,
-                   inputs_received=list(inputs.keys()),
-                   inputs_content={k: str(v) for k, v in inputs.items()})
-        
-        # Get market data from inputs (passed by backtesting/forward testing engine)
-        market_data = inputs.get("market_data")
-        if market_data:
-            # Only price type is configurable in the node - symbol/interval chosen at test level
-            price_type = self.data.get("priceType", "close")
-            
-            # Extract price based on type
-            if price_type == "close":
-                price_value = market_data.get("close", market_data.get("price", 0))
-            elif price_type == "open":
-                price_value = market_data.get("open", market_data.get("price", 0))
-            elif price_type == "high":
-                price_value = market_data.get("high", market_data.get("price", 0))
-            elif price_type == "low":
-                price_value = market_data.get("low", market_data.get("price", 0))
-            else:
-                price_value = market_data.get("price", market_data.get("close", 0))
-            
-            result = {"price-out": Decimal(str(price_value))}
-            logger.debug("💰 PriceNode using market data", 
-                       price_type=price_type,
-                       price_value=price_value,
-                       result=result)
-            return result
-        
-        # Fallback for compilation testing - use mock data
-        price_type = self.data.get("priceType", "close")
-        
-        logger.debug("💰 PriceNode using fallback for compilation test", 
-                   price_type=price_type,
-                   node_data=self.data)
-        
-        result = {"price-out": Decimal('100.0')}
-        logger.debug("💰 PriceNode returning mock data for compilation", result=result)
-        return result
-
-
-@register_node("volumeNode") 
-class VolumeNode(Node):
-    inputs = ()
-    outputs = ("volume-out",)
-    
-    def compute(self, **inputs) -> Dict[str, Any]:
-        logger.debug("📊 VolumeNode computing", 
-                   node_id=self.id,
-                   inputs_received=list(inputs.keys()),
-                   inputs_content={k: str(v) for k, v in inputs.items()})
-        
-        # Get market data from inputs (passed by backtesting/forward testing engine)
-        market_data = inputs.get("market_data")
-        if market_data:
-            volume_value = market_data.get("volume", 0)
-            result = {"volume-out": Decimal(str(volume_value))}
-            logger.debug("📊 VolumeNode using market data", 
-                       volume_value=volume_value,
-                       result=result)
-            return result
-        
-        # Fallback for compilation testing - use mock data
-        logger.debug("📊 VolumeNode using fallback for compilation test", 
-                   node_data=self.data)
-        
-        result = {"volume-out": Decimal('1000.0')}
-        logger.debug("📊 VolumeNode returning mock data for compilation", result=result)
-        return result
-
-
-# Indicator Nodes
-@register_node("smaNode")
-class SMANode(Node):
-    inputs = ("price-in",)
-    outputs = ("sma-out",)
-    
-    def compute(self, price_in=None, **inputs) -> Dict[str, Any]:
-        logger.debug("📈 SMANode computing", 
-                   node_id=self.id,
-                   price_in=str(price_in),
-                   inputs_received=list(inputs.keys()),
-                   current_state_keys=list(self.state.keys()))
-        
-        if price_in is None:
-            logger.warning("⚠️ SMANode received None price input", node_id=self.id)
-            return {"sma-out": None}
-        
-        period = int(self.data.get("period", 20))
-        logger.debug("📈 SMANode configuration", 
-                   node_id=self.id,
-                   period=period,
-                   node_data=self.data)
-        
-        prices = self.state.setdefault("prices", deque(maxlen=period))
-        old_len = len(prices)
-        
-        prices.append(float(price_in))
-        logger.debug("📈 SMANode price added", 
-                   node_id=self.id,
-                   new_price=float(price_in),
-                   prices_count_before=old_len,
-                   prices_count_after=len(prices),
-                   prices_window=list(prices))
-        
-        if len(prices) >= period:
-            sma = sum(prices) / len(prices)
-            result = {"sma-out": Decimal(str(sma))}
-            logger.debug("✅ SMANode calculated SMA", 
-                       node_id=self.id,
-                       sma_value=sma,
-                       prices_used=len(prices),
-                       result=result)
-            return result
-        
-        logger.debug("⏳ SMANode waiting for more prices", 
-                   node_id=self.id,
-                   current_count=len(prices),
-                   needed_count=period)
-        return {"sma-out": None}
-
-
-@register_node("emaNode")
-class EMANode(Node):
-    inputs = ("price-in",)
-    outputs = ("ema-out",)
-    
-    def compute(self, price_in=None, **inputs) -> Dict[str, Any]:
-        if price_in is None:
-            return {"ema-out": None}
-        
-        period = int(self.data.get("period", 20))
-        alpha = 2.0 / (period + 1)
-        
-        current_price = float(price_in)
-        prev_ema = self.state.get("prev_ema")
-        
-        if prev_ema is None:
-            ema = current_price
-        else:
-            ema = alpha * current_price + (1 - alpha) * prev_ema
-        
-        self.state["prev_ema"] = ema
-        return {"ema-out": Decimal(str(ema))}
-
-
-@register_node("rsiNode")
-class RSINode(Node):
-    inputs = ("price-in",)
-    outputs = ("rsi-out",)
-    
-    def compute(self, price_in=None, **inputs) -> Dict[str, Any]:
-        if price_in is None:
-            return {"rsi-out": None}
-        
-        period = int(self.data.get("period", 14))
-        prices = self.state.setdefault("prices", deque(maxlen=period + 1))
-        
-        prices.append(float(price_in))
-        
-        if len(prices) < 2:
-            return {"rsi-out": None}
-        
-        # Calculate gains and losses
-        gains = []
-        losses = []
-        
-        for i in range(1, len(prices)):
-            change = prices[i] - prices[i-1]
-            gains.append(max(0, change))
-            losses.append(max(0, -change))
-        
-        if len(gains) >= period:
-            avg_gain = sum(gains[-period:]) / period
-            avg_loss = sum(losses[-period:]) / period
-            
-            if avg_loss == 0:
-                rsi = 100
-            else:
-                rs = avg_gain / avg_loss
-                rsi = 100 - (100 / (1 + rs))
-            
-            return {"rsi-out": Decimal(str(rsi))}
-        
-        return {"rsi-out": None}
-
-
-@register_node("williamsRNode")
-class WilliamsRNode(Node):
-    inputs = ("high-in", "low-in", "close-in")
-    outputs = ("williams-r-out",)
-    
-    def compute(self, high_in=None, low_in=None, close_in=None, **inputs) -> Dict[str, Any]:
-        if any(x is None for x in [high_in, low_in, close_in]):
-            return {"williams-r-out": None}
-        
-        period = int(self.data.get("period", 14))
-        
-        highs = self.state.setdefault("highs", deque(maxlen=period))
-        lows = self.state.setdefault("lows", deque(maxlen=period))
-        closes = self.state.setdefault("closes", deque(maxlen=period))
-        
-        highs.append(float(high_in))
-        lows.append(float(low_in))
-        closes.append(float(close_in))
-        
-        if len(closes) < period:
-            return {"williams-r-out": None}
-        
-        highest_high = max(highs)
-        lowest_low = min(lows)
-        current_close = closes[-1]
-        
-        if highest_high == lowest_low:
-            williams_r = -50  # Default when no range
-        else:
-            williams_r = ((highest_high - current_close) / (highest_high - lowest_low)) * -100
-        
-        return {"williams-r-out": Decimal(str(williams_r))}
-
-
-@register_node("cciNode")
-class CCINode(Node):
-    inputs = ("high-in", "low-in", "close-in")
-    outputs = ("cci-out",)
-    
-    def compute(self, high_in=None, low_in=None, close_in=None, **inputs) -> Dict[str, Any]:
-        if any(x is None for x in [high_in, low_in, close_in]):
-            return {"cci-out": None}
-        
-        period = int(self.data.get("period", 20))
-        
-        # Calculate Typical Price
-        typical_price = (float(high_in) + float(low_in) + float(close_in)) / 3
-        
-        typical_prices = self.state.setdefault("typical_prices", deque(maxlen=period))
-        typical_prices.append(typical_price)
-        
-        if len(typical_prices) < period:
-            return {"cci-out": None}
-        
-        # Calculate SMA of typical prices
-        sma_tp = sum(typical_prices) / len(typical_prices)
-        
-        # Calculate mean deviation
-        mean_deviation = sum(abs(tp - sma_tp) for tp in typical_prices) / len(typical_prices)
-        
-        if mean_deviation == 0:
-            cci = 0
-        else:
-            cci = (typical_price - sma_tp) / (0.015 * mean_deviation)
-        
-        return {"cci-out": Decimal(str(cci))}
-
-
-# Additional Technical Indicators
-@register_node("atrNode")
-class ATRNode(Node):
-    inputs = ("high-in", "low-in", "close-in")
-    outputs = ("atr-out",)
-    
-    def compute(self, high_in=None, low_in=None, close_in=None, **inputs) -> Dict[str, Any]:
-        if any(x is None for x in [high_in, low_in, close_in]):
-            return {"atr-out": None}
-        
-        period = int(self.data.get("period", 14))
-        
-        # Store OHLC data
-        highs = self.state.setdefault("highs", deque(maxlen=period + 1))
-        lows = self.state.setdefault("lows", deque(maxlen=period + 1))
-        closes = self.state.setdefault("closes", deque(maxlen=period + 1))
-        
-        highs.append(float(high_in))
-        lows.append(float(low_in))
-        closes.append(float(close_in))
-        
-        if len(closes) < 2:
-            return {"atr-out": None}
-        
-        # Calculate True Range
-        prev_close = closes[-2]
-        current_high = highs[-1]
-        current_low = lows[-1]
-        
-        tr1 = current_high - current_low
-        tr2 = abs(current_high - prev_close)
-        tr3 = abs(current_low - prev_close)
-        
-        true_range = max(tr1, tr2, tr3)
-        
-        # Store TR values
-        tr_values = self.state.setdefault("tr_values", deque(maxlen=period))
-        tr_values.append(true_range)
-        
-        if len(tr_values) < period:
-            return {"atr-out": None}
-        
-        # Calculate ATR (Simple Moving Average of True Range)
-        atr = sum(tr_values) / len(tr_values)
-        
-        return {"atr-out": Decimal(str(atr))}
-
-
-@register_node("adxNode")
-class ADXNode(Node):
-    inputs = ("high-in", "low-in", "close-in")
-    outputs = ("adx-out", "di-plus-out", "di-minus-out")
-    
-    def compute(self, high_in=None, low_in=None, close_in=None, **inputs) -> Dict[str, Any]:
-        if any(x is None for x in [high_in, low_in, close_in]):
-            return {"adx-out": None, "di-plus-out": None, "di-minus-out": None}
-        
-        period = int(self.data.get("period", 14))
-        
-        # Store OHLC data
-        highs = self.state.setdefault("highs", deque(maxlen=period + 5))
-        lows = self.state.setdefault("lows", deque(maxlen=period + 5))
-        closes = self.state.setdefault("closes", deque(maxlen=period + 5))
-        
-        highs.append(float(high_in))
-        lows.append(float(low_in))
-        closes.append(float(close_in))
-        
-        if len(closes) < 2:
-            return {"adx-out": None, "di-plus-out": None, "di-minus-out": None}
-        
-        # Calculate directional movement
-        high_diff = highs[-1] - highs[-2]
-        low_diff = lows[-2] - lows[-1]
-        
-        plus_dm = high_diff if high_diff > low_diff and high_diff > 0 else 0
-        minus_dm = low_diff if low_diff > high_diff and low_diff > 0 else 0
-        
-        # Calculate True Range (simplified)
-        tr = max(
-            highs[-1] - lows[-1],
-            abs(highs[-1] - closes[-2]),
-            abs(lows[-1] - closes[-2])
-        )
-        
-        # Store DM and TR values
-        plus_dms = self.state.setdefault("plus_dms", deque(maxlen=period))
-        minus_dms = self.state.setdefault("minus_dms", deque(maxlen=period))
-        tr_values = self.state.setdefault("tr_values", deque(maxlen=period))
-        
-        plus_dms.append(plus_dm)
-        minus_dms.append(minus_dm)
-        tr_values.append(tr)
-        
-        if len(tr_values) < period:
-            return {"adx-out": None, "di-plus-out": None, "di-minus-out": None}
-        
-        # Calculate smoothed averages
-        sum_plus_dm = sum(plus_dms)
-        sum_minus_dm = sum(minus_dms)
-        sum_tr = sum(tr_values)
-        
-        if sum_tr == 0:
-            return {"adx-out": None, "di-plus-out": None, "di-minus-out": None}
-        
-        # Calculate DI+ and DI-
-        di_plus = (sum_plus_dm / sum_tr) * 100
-        di_minus = (sum_minus_dm / sum_tr) * 100
-        
-        # Calculate DX
-        if di_plus + di_minus == 0:
-            dx = 0
-        else:
-            dx = (abs(di_plus - di_minus) / (di_plus + di_minus)) * 100
-        
-        # Store DX values for ADX calculation
-        dx_values = self.state.setdefault("dx_values", deque(maxlen=period))
-        dx_values.append(dx)
-        
-        # Calculate ADX
-        if len(dx_values) < period:
-            adx = None
-        else:
-            adx = sum(dx_values) / len(dx_values)
-        
-        return {
-            "adx-out": Decimal(str(adx)) if adx is not None else None,
-            "di-plus-out": Decimal(str(di_plus)),
-            "di-minus-out": Decimal(str(di_minus))
-        }
-
-
-@register_node("stochasticNode")
-class StochasticNode(Node):
-    inputs = ("high-in", "low-in", "close-in")
-    outputs = ("k-out", "d-out")
-    
-    def compute(self, high_in=None, low_in=None, close_in=None, **inputs) -> Dict[str, Any]:
-        if any(x is None for x in [high_in, low_in, close_in]):
-            return {"k-out": None, "d-out": None}
-        
-        k_period = int(self.data.get("kPeriod", 14))
-        d_period = int(self.data.get("dPeriod", 3))
-        
-        # Store OHLC data
-        highs = self.state.setdefault("highs", deque(maxlen=k_period))
-        lows = self.state.setdefault("lows", deque(maxlen=k_period))
-        closes = self.state.setdefault("closes", deque(maxlen=k_period))
-        
-        highs.append(float(high_in))
-        lows.append(float(low_in))
-        closes.append(float(close_in))
-        
-        if len(closes) < k_period:
-            return {"k-out": None, "d-out": None}
-        
-        # Calculate %K
-        highest_high = max(highs)
-        lowest_low = min(lows)
-        current_close = closes[-1]
-        
-        if highest_high == lowest_low:
-            k_value = 50  # Default when no range
-        else:
-            k_value = ((current_close - lowest_low) / (highest_high - lowest_low)) * 100
-        
-        # Store %K values for %D calculation
-        k_values = self.state.setdefault("k_values", deque(maxlen=d_period))
-        k_values.append(k_value)
-        
-        # Calculate %D (SMA of %K)
-        if len(k_values) < d_period:
-            d_value = None
-        else:
-            d_value = sum(k_values) / len(k_values)
-        
-        return {
-            "k-out": Decimal(str(k_value)),
-            "d-out": Decimal(str(d_value)) if d_value is not None else None
-        }
-
-
-# Logic Nodes
-@register_node("compareNode")
-class CompareNode(Node):
-    inputs = ("value1-in", "value2-in")
-    outputs = ("result-out",)
-    
-    def compute(self, value1_in=None, value2_in=None, **inputs) -> Dict[str, Any]:
-        logger.debug("⚖️ CompareNode computing", 
-                   node_id=self.id,
-                   value1_in=str(value1_in),
-                   value2_in=str(value2_in),
-                   inputs_received=list(inputs.keys()))
-        
-        if value1_in is None or value2_in is None:
-            logger.warning("⚠️ CompareNode received None inputs", 
-                         node_id=self.id,
-                         value1_in=value1_in,
-                         value2_in=value2_in)
-            return {"result-out": False}
-        
-        operator = self.data.get("operator", "greater_than")
-        logger.debug("⚖️ CompareNode configuration", 
-                   node_id=self.id,
-                   operator=operator,
-                   node_data=self.data)
-        
-        try:
-            val1 = float(value1_in)
-            val2 = float(value2_in)
-            
-            logger.debug("⚖️ CompareNode values converted", 
-                       node_id=self.id,
-                       val1=val1,
-                       val2=val2,
-                       operator=operator)
-            
-            if operator == "greater_than":
-                result = val1 > val2
-            elif operator == "less_than":
-                result = val1 < val2
-            elif operator == "equal":
-                result = abs(val1 - val2) < 1e-8
-            elif operator == "greater_equal":
-                result = val1 >= val2
-            elif operator == "less_equal":
-                result = val1 <= val2
-            else:
-                logger.warning("⚠️ Unknown operator", 
-                             node_id=self.id,
-                             operator=operator)
-                result = False
-            
-            logger.debug("✅ CompareNode result", 
-                       node_id=self.id,
-                       val1=val1,
-                       operator=operator,
-                       val2=val2,
-                       result=result,
-                       comparison=f"{val1} {operator} {val2} = {result}")
-            
-            return {"result-out": result}
-        except (ValueError, TypeError) as e:
-            logger.error("❌ CompareNode conversion error", 
-                        node_id=self.id,
-                        value1_in=value1_in,
-                        value2_in=value2_in,
-                        error=str(e))
-            return {"result-out": False}
-
-
-@register_node("andNode")
-class AndNode(Node):
-    inputs = ("input1-in", "input2-in")
-    outputs = ("result-out",)
-    
-    def compute(self, input1_in=None, input2_in=None, **inputs) -> Dict[str, Any]:
-        result = bool(input1_in) and bool(input2_in)
-        return {"result-out": result}
-
-
-@register_node("orNode")
-class OrNode(Node):
-    inputs = ("input1-in", "input2-in")
-    outputs = ("result-out",)
-    
-    def compute(self, input1_in=None, input2_in=None, **inputs) -> Dict[str, Any]:
-        result = bool(input1_in) or bool(input2_in)
-        return {"result-out": result}
-
-
-@register_node("notNode")
-class NotNode(Node):
-    inputs = ("input-in",)
-    outputs = ("result-out",)
-    
-    def compute(self, input_in=None, **inputs) -> Dict[str, Any]:
-        result = not bool(input_in)
-        return {"result-out": result}
-
-
-# Additional Indicator Nodes
-@register_node("macdNode")
-class MACDNode(Node):
-    inputs = ("price-in",)
-    outputs = ("macd-out", "signal-out", "histogram-out")
-    
-    def compute(self, price_in=None, **inputs) -> Dict[str, Any]:
-        if price_in is None:
-            return {"macd-out": None, "signal-out": None, "histogram-out": None}
-        
-        fast_period = int(self.data.get("fastPeriod", 12))
-        slow_period = int(self.data.get("slowPeriod", 26))
-        signal_period = int(self.data.get("signalPeriod", 9))
-        
-        # Store price history
-        prices = self.state.setdefault("prices", deque(maxlen=slow_period * 3))
-        prices.append(float(price_in))
-        
-        if len(prices) < slow_period:
-            return {"macd-out": None, "signal-out": None, "histogram-out": None}
-        
-        # Calculate EMAs
-        fast_ema = self._calculate_ema(prices, fast_period, self.state.get("fast_ema"))
-        slow_ema = self._calculate_ema(prices, slow_period, self.state.get("slow_ema"))
-        
-        self.state["fast_ema"] = fast_ema
-        self.state["slow_ema"] = slow_ema
-        
-        # MACD line
-        macd = fast_ema - slow_ema
-        
-        # Store MACD history for signal calculation
-        macd_history = self.state.setdefault("macd_history", deque(maxlen=signal_period * 2))
-        macd_history.append(macd)
-        
-        # Signal line (EMA of MACD)
-        if len(macd_history) >= signal_period:
-            signal = self._calculate_ema(macd_history, signal_period, self.state.get("signal_ema"))
-            self.state["signal_ema"] = signal
-            histogram = macd - signal
-        else:
-            signal = None
-            histogram = None
-        
-        return {
-            "macd-out": Decimal(str(macd)),
-            "signal-out": Decimal(str(signal)) if signal else None,
-            "histogram-out": Decimal(str(histogram)) if histogram else None
-        }
-    
-    def _calculate_ema(self, values, period, prev_ema=None):
-        """Calculate EMA with previous value"""
-        if not values:
-            return 0
-        
-        alpha = 2.0 / (period + 1)
-        current = values[-1]
-        
-        if prev_ema is None:
-            # Start with SMA
-            if len(values) >= period:
-                return sum(list(values)[-period:]) / period
-            else:
-                return sum(values) / len(values)
-        
-        return alpha * current + (1 - alpha) * prev_ema
-
-
-@register_node("bollingerBandsNode")
-class BollingerBandsNode(Node):
-    inputs = ("price-in",)
-    outputs = ("middle-out", "upper-out", "lower-out")
-    
-    def compute(self, price_in=None, **inputs) -> Dict[str, Any]:
-        if price_in is None:
-            return {"middle-out": None, "upper-out": None, "lower-out": None}
-        
-        period = int(self.data.get("period", 20))
-        std_dev = float(self.data.get("deviation", 2))
-        
-        prices = self.state.setdefault("prices", deque(maxlen=period))
-        prices.append(float(price_in))
-        
-        if len(prices) < period:
-            return {"middle-out": None, "upper-out": None, "lower-out": None}
-        
-        # Calculate SMA (middle band)
-        middle = sum(prices) / len(prices)
-        
-        # Calculate standard deviation
-        variance = sum((p - middle) ** 2 for p in prices) / len(prices)
-        std = variance ** 0.5
-        
-        # Calculate bands
-        upper = middle + (std_dev * std)
-        lower = middle - (std_dev * std)
-        
-        return {
-            "middle-out": Decimal(str(middle)),
-            "upper-out": Decimal(str(upper)),
-            "lower-out": Decimal(str(lower))
-        }
-
-
-@register_node("crossoverNode")
-class CrossoverNode(Node):
-    inputs = ("fast-in", "slow-in")
-    outputs = ("cross-out",)
-    
-    def compute(self, fast_in=None, slow_in=None, **inputs) -> Dict[str, Any]:
-        if fast_in is None or slow_in is None:
-            return {"cross-out": False}
-        
-        prev_fast = self.state.get("prev_fast")
-        prev_slow = self.state.get("prev_slow")
-        
-        cross = False
-        if prev_fast is not None and prev_slow is not None:
-            cross_type = self.data.get("crossType", "above")
-            
-            if cross_type == "above":
-                # Fast line crosses above slow line
-                cross = prev_fast <= prev_slow and float(fast_in) > float(slow_in)
-            else:  # "below"
-                # Fast line crosses below slow line
-                cross = prev_fast >= prev_slow and float(fast_in) < float(slow_in)
-        
-        # Update state
-        self.state["prev_fast"] = float(fast_in)
-        self.state["prev_slow"] = float(slow_in)
-        
-        return {"cross-out": cross}
-
-
-@register_node("thresholdNode")
-class ThresholdNode(Node):
-    inputs = ("value-in",)
-    outputs = ("above-out", "below-out")
-    
-    def compute(self, value_in=None, **inputs) -> Dict[str, Any]:
-        if value_in is None:
-            return {"above-out": False, "below-out": False}
-        
-        threshold = float(self.data.get("threshold", 50))
-        value = float(value_in)
-        
-        return {
-            "above-out": value > threshold,
-            "below-out": value < threshold
-        }
-
-
-@register_node("divergenceNode")
-class DivergenceNode(Node):
-    inputs = ("price-in", "indicator-in")
-    outputs = ("divergence-out",)
-    
-    def compute(self, price_in=None, indicator_in=None, **inputs) -> Dict[str, Any]:
-        if price_in is None or indicator_in is None:
-            return {"divergence-out": False}
-        
-        period = int(self.data.get("period", 5))
-        
-        prices = self.state.setdefault("prices", deque(maxlen=period))
-        indicators = self.state.setdefault("indicators", deque(maxlen=period))
-        
-        prices.append(float(price_in))
-        indicators.append(float(indicator_in))
-        
-        if len(prices) < period:
-            return {"divergence-out": False}
-        
-        # Simple divergence detection: price going up while indicator going down (or vice versa)
-        price_trend = prices[-1] - prices[0]
-        indicator_trend = indicators[-1] - indicators[0]
-        
-        # Bullish divergence: price down, indicator up
-        # Bearish divergence: price up, indicator down
-        divergence = (price_trend * indicator_trend) < 0 and abs(price_trend) > 0.01
-        
-        return {"divergence-out": divergence}
-
-
-@register_node("patternNode")
-class PatternNode(Node):
-    inputs = ("price-in",)
-    outputs = ("pattern-out",)
-    
-    def compute(self, price_in=None, **inputs) -> Dict[str, Any]:
-        if price_in is None:
-            return {"pattern-out": False}
-        
-        pattern_type = self.data.get("patternType", "double_top")
-        lookback = int(self.data.get("lookback", 10))
-        
-        prices = self.state.setdefault("prices", deque(maxlen=lookback * 2))
-        prices.append(float(price_in))
-        
-        if len(prices) < lookback:
-            return {"pattern-out": False}
-        
-        # Simple pattern detection (placeholder)
-        if pattern_type == "double_top":
-            # Look for two peaks with similar heights
-            recent_prices = list(prices)[-lookback:]
-            max_price = max(recent_prices)
-            peaks = [i for i, p in enumerate(recent_prices) if p >= max_price * 0.98]
-            pattern_detected = len(peaks) >= 2
-        else:
-            pattern_detected = False
-        
-        return {"pattern-out": pattern_detected}
-
-
-# Enhanced Action Nodes
-@register_node("buyNode")
-class BuyNode(Node):
-    inputs = ("trigger-in",)
-    outputs = ("signal-out",)
-    
-    def compute(self, trigger_in=None, **inputs) -> Dict[str, Any]:
-        logger.debug("🟢 BuyNode computing", 
-                   node_id=self.id,
-                   trigger_in=trigger_in,
-                   inputs_received=list(inputs.keys()),
-                   node_data=self.data)
-        
-        if trigger_in:
-            quantity = self.data.get("quantity", 100)
-            order_type = self.data.get("orderType", "market")
-            
-            signal = {
-                "action": "BUY",
-                "quantity": quantity,
-                "order_type": order_type
-            }
-            
-            logger.debug("🎯 BuyNode generating BUY signal", 
-                       node_id=self.id,
-                       signal=signal,
-                       trigger_value=trigger_in)
-            
-            return {"signal-out": signal}
-        
-        logger.debug("⏸️ BuyNode not triggered", 
-                   node_id=self.id,
-                   trigger_in=trigger_in)
-        return {"signal-out": None}
-
-
-@register_node("sellNode")
-class SellNode(Node):
-    inputs = ("trigger-in",)
-    outputs = ("signal-out",)
-    
-    def compute(self, trigger_in=None, **inputs) -> Dict[str, Any]:
-        logger.debug("🔴 SellNode computing", 
-                   node_id=self.id,
-                   trigger_in=trigger_in,
-                   inputs_received=list(inputs.keys()),
-                   node_data=self.data)
-        
-        if trigger_in:
-            quantity = self.data.get("quantity", 100)
-            order_type = self.data.get("orderType", "market")
-            
-            signal = {
-                "action": "SELL", 
-                "quantity": quantity,
-                "order_type": order_type
-            }
-            
-            logger.debug("🎯 SellNode generating SELL signal", 
-                       node_id=self.id,
-                       signal=signal,
-                       trigger_value=trigger_in)
-            
-            return {"signal-out": signal}
-        
-        logger.debug("⏸️ SellNode not triggered", 
-                   node_id=self.id,
-                   trigger_in=trigger_in)
-        return {"signal-out": None}
-
-
-@register_node("holdNode")
-class HoldNode(Node):
-    inputs = ("trigger-in", "condition-in")
-    outputs = ("hold-out",)
-    
-    def compute(self, trigger_in=None, condition_in=None, **inputs) -> Dict[str, Any]:
-        hold_type = self.data.get("holdType", "indefinite")
-        
-        # Start holding if triggered
-        if trigger_in:
-            self.state["active"] = True
-            if hold_type == "duration":
-                duration = self.data.get("duration", 1)
-                # For now, use simple counter - in real implementation would use timestamps
-                self.state["hold_counter"] = 0
-                self.state["hold_duration"] = duration
-        
-        # Check if still holding
-        is_holding = False
-        if self.state.get("active"):
-            if hold_type == "indefinite":
-                is_holding = True
-            elif hold_type == "duration":
-                counter = self.state.get("hold_counter", 0)
-                duration = self.state.get("hold_duration", 1)
-                is_holding = counter < duration
-                self.state["hold_counter"] = counter + 1
-                if counter >= duration:
-                    self.state["active"] = False
-            elif hold_type == "condition":
-                # Hold until condition becomes true
-                is_holding = not bool(condition_in)
-                if condition_in:
-                    self.state["active"] = False
-        
-        return {"hold-out": is_holding}
-
-
-# Risk Management Nodes
-@register_node("stopLossNode")
-class StopLossNode(Node):
-    inputs = ("trigger-in", "price-in")
-    outputs = ("stop-triggered",)
-    
-    def compute(self, trigger_in=None, price_in=None, **inputs) -> Dict[str, Any]:
-        if trigger_in and price_in is not None:
-            # Arm the stop loss
-            self.state["armed"] = True
-            self.state["entry_price"] = float(price_in)
-            self.state["triggered"] = False
-        
-        if not self.state.get("armed") or price_in is None:
-            return {"stop-triggered": False}
-        
-        if self.state.get("triggered"):
-            return {"stop-triggered": True}
-        
-        entry_price = self.state["entry_price"]
-        current_price = float(price_in)
-        stop_type = self.data.get("stopType", "fixed_percent")
-        stop_value = self.data.get("stopValue", 5)
-        
-        triggered = False
-        
-        if stop_type == "fixed_percent":
-            loss_percent = ((entry_price - current_price) / entry_price) * 100
-            triggered = loss_percent >= stop_value
-        elif stop_type == "fixed_amount":
-            loss_amount = entry_price - current_price
-            triggered = loss_amount >= stop_value
-        elif stop_type == "trailing_percent":
-            # Track highest price since entry
-            highest = self.state.get("highest_price", entry_price)
-            if current_price > highest:
-                highest = current_price
-                self.state["highest_price"] = highest
-            
-            trailing_stop = highest * (1 - stop_value / 100)
-            triggered = current_price <= trailing_stop
-        
-        if triggered:
-            self.state["triggered"] = True
-        
-        return {"stop-triggered": triggered}
-
-
-@register_node("takeProfitNode")
-class TakeProfitNode(Node):
-    inputs = ("trigger-in", "price-in")
-    outputs = ("profit-triggered",)
-    
-    def compute(self, trigger_in=None, price_in=None, **inputs) -> Dict[str, Any]:
-        if trigger_in and price_in is not None:
-            # Arm the take profit
-            self.state["armed"] = True
-            self.state["entry_price"] = float(price_in)
-            self.state["triggered"] = False
-        
-        if not self.state.get("armed") or price_in is None:
-            return {"profit-triggered": False}
-        
-        if self.state.get("triggered"):
-            return {"profit-triggered": True}
-        
-        entry_price = self.state["entry_price"]
-        current_price = float(price_in)
-        profit_type = self.data.get("profitType", "fixed_percent")
-        profit_value = self.data.get("profitValue", 10)
-        
-        triggered = False
-        
-        if profit_type == "fixed_percent":
-            profit_percent = ((current_price - entry_price) / entry_price) * 100
-            triggered = profit_percent >= profit_value
-        elif profit_type == "fixed_amount":
-            profit_amount = current_price - entry_price
-            triggered = profit_amount >= profit_value
-        
-        if triggered:
-            self.state["triggered"] = True
-        
-        return {"profit-triggered": triggered}
-
-
-@register_node("positionSizeNode")
-class PositionSizeNode(Node):
-    inputs = ("trigger-in", "price-in")
-    outputs = ("size-out",)
-    
-    def compute(self, trigger_in=None, price_in=None, **inputs) -> Dict[str, Any]:
-        if not trigger_in or price_in is None:
-            return {"size-out": 0}
-        
-        size_type = self.data.get("sizeType", "fixed")
-        size_value = self.data.get("sizeValue", 100)
-        
-        if size_type == "fixed":
-            position_size = size_value
-        elif size_type == "percent_portfolio":
-            # This would normally get portfolio value from context
-            portfolio_value = float(self.data.get("portfolioValue", 10000))
-            position_size = (portfolio_value * size_value / 100) / float(price_in)
-        elif size_type == "risk_based":
-            # Risk-based sizing (simplified)
-            risk_amount = float(self.data.get("riskAmount", 100))
-            stop_loss_pct = float(self.data.get("stopLossPct", 2))
-            position_size = risk_amount / (float(price_in) * stop_loss_pct / 100)
-        else:
-            position_size = size_value
-        
-        return {"size-out": Decimal(str(max(0, position_size)))}
-
-
-@register_node("labelNode")
-class LabelNode(Node):
-    inputs = ()
-    outputs = ("label-out",)
-    
-    def compute(self, **inputs) -> Dict[str, Any]:
-        # Label node is for UI organization only, passes through a constant value
-        label_text = self.data.get("labelText", "Label")
-        label_value = self.data.get("labelValue", 1)
-        
-        return {"label-out": Decimal(str(label_value))}
-
-
-def get_available_nodes() -> Dict[str, Dict[str, Any]]:
-    """Get all available node types with their metadata."""
-    nodes_info = {}
-    
-    for node_type, node_class in NODE_REGISTRY.items():
-        nodes_info[node_type] = {
-            "name": node_type,
-            "class_name": node_class.__name__,
-            "inputs": list(node_class.inputs),
-            "outputs": list(node_class.outputs),
-            "category": _get_node_category(node_type)
-        }
-    
-    return nodes_info
-
-
-<<<<<<< HEAD
-def _get_node_category(node_type: str) -> str:
-    """Categorize nodes for UI organization."""
-    if node_type in ["priceNode", "volumeNode", "timeNode", "spreadNode"]:
-        return "data"
-    elif node_type in ["smaNode", "emaNode", "rsiNode", "macdNode", "bollingerBandsNode", 
-                       "atrNode", "adxNode", "stochasticNode", "williamsRNode", "cciNode"]:
-        return "indicators"
-    elif node_type in ["compareNode", "andNode", "orNode", "notNode", "crossoverNode", 
-                       "thresholdNode", "divergenceNode", "patternNode"]:
-        return "logic"
-    elif node_type in ["buyNode", "sellNode", "holdNode", "positionSizeNode"]:
-=======
-def _get_node_category(node_type: str) -> str:
-    """Categorize nodes for UI organization."""
-    if node_type in ["priceNode", "volumeNode", "timeNode", "constantNode"]:
-        return "data"
-    elif node_type in ["smaNode", "emaNode", "rsiNode", "macdNode", "bollingerBandsNode", 
-                       "atrNode", "adxNode", "stochasticNode"]:
-        return "indicators"
-    elif node_type in ["compareNode", "andNode", "orNode", "notNode", "crossoverNode"]:
-        return "logic"
-    elif node_type in ["buyNode", "sellNode", "holdNode"]:
->>>>>>> 497f1bba
-        return "actions"
-    elif node_type in ["stopLossNode", "takeProfitNode"]:
-        return "risk_management"
-    elif node_type in ["labelNode"]:
-        return "other"
-    else:
-        return "other"+"""
+Base node system for strategy compilation.
+Ported and enhanced from Beta1 architecture.
+"""
+
+import time
+import structlog
+from abc import ABC, abstractmethod
+from collections import deque
+from typing import Any, Dict, List, Optional, Set, Tuple
+from decimal import Decimal
+
+# Configure structured logging
+logger = structlog.get_logger("strategy_nodes")
+
+# Node registry
+NODE_REGISTRY: Dict[str, type] = {}
+
+
+def register_node(node_type: str):
+    """Decorator to register node types."""
+    def decorator(cls):
+        NODE_REGISTRY[node_type] = cls
+        cls.node_type = node_type
+        return cls
+    return decorator
+
+
+class Node(ABC):
+    """
+    Base class for all strategy nodes.
+    Enhanced from Beta1 with better typing and async support.
+    """
+    
+    inputs: Tuple[str, ...] = ()
+    outputs: Tuple[str, ...] = ()
+    
+    def __init__(self, node_id: str, data: Dict[str, Any], position: Dict[str, float]):
+        self.id = node_id
+        self.data = data
+        self.position = position
+        self.state = {}  # Node-specific state
+        self.last_update = 0
+        
+        logger.info("🧩 Node initialized", 
+                   node_id=node_id,
+                   node_type=getattr(self, 'node_type', type(self).__name__),
+                   data_keys=list(data.keys()),
+                   inputs=self.inputs,
+                   outputs=self.outputs)
+    
+    @abstractmethod
+    def compute(self, **inputs) -> Dict[str, Any]:
+        """Compute node outputs from inputs."""
+        pass
+    
+    def reset_state(self):
+        """Reset node state."""
+        old_state = dict(self.state)
+        self.state = {}
+        self.last_update = 0
+        
+        logger.info("🔄 Node state reset", 
+                   node_id=self.id,
+                   node_type=getattr(self, 'node_type', type(self).__name__),
+                   old_state_keys=list(old_state.keys()))
+    
+    def get_state_summary(self) -> Dict[str, Any]:
+        """Get summary of node state for debugging."""
+        return {
+            "id": self.id,
+            "type": self.node_type,
+            "state_keys": list(self.state.keys()),
+            "last_update": self.last_update
+        }
+
+
+# Data Nodes
+@register_node("timeNode")
+class TimeNode(Node):
+    inputs = ()
+    outputs = ("time-out",)
+    
+    def compute(self, **inputs) -> Dict[str, Any]:
+        logger.info("⏰ TimeNode computing", 
+                   node_id=self.id,
+                   inputs_received=list(inputs.keys()))
+        
+        time_type = self.data.get("timeType", "hour")
+        current_time = time.time()
+        
+        if time_type == "hour":
+            time_value = int((current_time % 86400) // 3600)  # Hour of day (0-23)
+        elif time_type == "minute":
+            time_value = int((current_time % 3600) // 60)  # Minute of hour (0-59)
+        elif time_type == "day_of_week":
+            time_value = int((current_time // 86400) % 7)  # Day of week (0-6)
+        else:
+            time_value = int(current_time)  # Unix timestamp
+        
+        result = {"time-out": Decimal(str(time_value))}
+        logger.info("⏰ TimeNode result", result=result)
+        return result
+
+
+@register_node("spreadNode")
+class SpreadNode(Node):
+    inputs = ("bid-in", "ask-in")
+    outputs = ("spread-out",)
+    
+    def compute(self, bid_in=None, ask_in=None, **inputs) -> Dict[str, Any]:
+        if bid_in is None or ask_in is None:
+            return {"spread-out": None}
+        
+        spread = float(ask_in) - float(bid_in)
+        return {"spread-out": Decimal(str(spread))}
+
+
+# Data Nodes
+@register_node("constantNode")
+class ConstantNode(Node):
+    inputs = ()
+    outputs = ("value-out",)
+
+    def compute(self, **inputs) -> Dict[str, Any]:
+        value = self.data.get("value", 0)
+        try:
+            # Normalize numeric to Decimal via string to preserve precision
+            numeric = Decimal(str(value))
+            return {"value-out": numeric}
+        except Exception:
+            # Fallback: return raw value (e.g., string constants)
+            return {"value-out": value}
+
+@register_node("priceNode")
+class PriceNode(Node):
+    inputs = ()
+    outputs = ("price-out",)
+    
+    def compute(self, **inputs) -> Dict[str, Any]:
+        logger.debug("💰 PriceNode computing", 
+                   node_id=self.id,
+                   inputs_received=list(inputs.keys()),
+                   inputs_content={k: str(v) for k, v in inputs.items()})
+        
+        # Get market data from inputs (passed by backtesting/forward testing engine)
+        market_data = inputs.get("market_data")
+        if market_data:
+            # Only price type is configurable in the node - symbol/interval chosen at test level
+            price_type = self.data.get("priceType", "close")
+            
+            # Extract price based on type
+            if price_type == "close":
+                price_value = market_data.get("close", market_data.get("price", 0))
+            elif price_type == "open":
+                price_value = market_data.get("open", market_data.get("price", 0))
+            elif price_type == "high":
+                price_value = market_data.get("high", market_data.get("price", 0))
+            elif price_type == "low":
+                price_value = market_data.get("low", market_data.get("price", 0))
+            else:
+                price_value = market_data.get("price", market_data.get("close", 0))
+            
+            result = {"price-out": Decimal(str(price_value))}
+            logger.debug("💰 PriceNode using market data", 
+                       price_type=price_type,
+                       price_value=price_value,
+                       result=result)
+            return result
+        
+        # Fallback for compilation testing - use mock data
+        price_type = self.data.get("priceType", "close")
+        
+        logger.debug("💰 PriceNode using fallback for compilation test", 
+                   price_type=price_type,
+                   node_data=self.data)
+        
+        result = {"price-out": Decimal('100.0')}
+        logger.debug("💰 PriceNode returning mock data for compilation", result=result)
+        return result
+
+
+@register_node("volumeNode") 
+class VolumeNode(Node):
+    inputs = ()
+    outputs = ("volume-out",)
+    
+    def compute(self, **inputs) -> Dict[str, Any]:
+        logger.debug("📊 VolumeNode computing", 
+                   node_id=self.id,
+                   inputs_received=list(inputs.keys()),
+                   inputs_content={k: str(v) for k, v in inputs.items()})
+        
+        # Get market data from inputs (passed by backtesting/forward testing engine)
+        market_data = inputs.get("market_data")
+        if market_data:
+            volume_value = market_data.get("volume", 0)
+            result = {"volume-out": Decimal(str(volume_value))}
+            logger.debug("📊 VolumeNode using market data", 
+                       volume_value=volume_value,
+                       result=result)
+            return result
+        
+        # Fallback for compilation testing - use mock data
+        logger.debug("📊 VolumeNode using fallback for compilation test", 
+                   node_data=self.data)
+        
+        result = {"volume-out": Decimal('1000.0')}
+        logger.debug("📊 VolumeNode returning mock data for compilation", result=result)
+        return result
+
+
+# Indicator Nodes
+@register_node("smaNode")
+class SMANode(Node):
+    inputs = ("price-in",)
+    outputs = ("sma-out",)
+    
+    def compute(self, price_in=None, **inputs) -> Dict[str, Any]:
+        logger.debug("📈 SMANode computing", 
+                   node_id=self.id,
+                   price_in=str(price_in),
+                   inputs_received=list(inputs.keys()),
+                   current_state_keys=list(self.state.keys()))
+        
+        if price_in is None:
+            logger.warning("⚠️ SMANode received None price input", node_id=self.id)
+            return {"sma-out": None}
+        
+        period = int(self.data.get("period", 20))
+        logger.debug("📈 SMANode configuration", 
+                   node_id=self.id,
+                   period=period,
+                   node_data=self.data)
+        
+        prices = self.state.setdefault("prices", deque(maxlen=period))
+        old_len = len(prices)
+        
+        prices.append(float(price_in))
+        logger.debug("📈 SMANode price added", 
+                   node_id=self.id,
+                   new_price=float(price_in),
+                   prices_count_before=old_len,
+                   prices_count_after=len(prices),
+                   prices_window=list(prices))
+        
+        if len(prices) >= period:
+            sma = sum(prices) / len(prices)
+            result = {"sma-out": Decimal(str(sma))}
+            logger.debug("✅ SMANode calculated SMA", 
+                       node_id=self.id,
+                       sma_value=sma,
+                       prices_used=len(prices),
+                       result=result)
+            return result
+        
+        logger.debug("⏳ SMANode waiting for more prices", 
+                   node_id=self.id,
+                   current_count=len(prices),
+                   needed_count=period)
+        return {"sma-out": None}
+
+
+@register_node("emaNode")
+class EMANode(Node):
+    inputs = ("price-in",)
+    outputs = ("ema-out",)
+    
+    def compute(self, price_in=None, **inputs) -> Dict[str, Any]:
+        if price_in is None:
+            return {"ema-out": None}
+        
+        period = int(self.data.get("period", 20))
+        alpha = 2.0 / (period + 1)
+        
+        current_price = float(price_in)
+        prev_ema = self.state.get("prev_ema")
+        
+        if prev_ema is None:
+            ema = current_price
+        else:
+            ema = alpha * current_price + (1 - alpha) * prev_ema
+        
+        self.state["prev_ema"] = ema
+        return {"ema-out": Decimal(str(ema))}
+
+
+@register_node("rsiNode")
+class RSINode(Node):
+    inputs = ("price-in",)
+    outputs = ("rsi-out",)
+    
+    def compute(self, price_in=None, **inputs) -> Dict[str, Any]:
+        if price_in is None:
+            return {"rsi-out": None}
+        
+        period = int(self.data.get("period", 14))
+        prices = self.state.setdefault("prices", deque(maxlen=period + 1))
+        
+        prices.append(float(price_in))
+        
+        if len(prices) < 2:
+            return {"rsi-out": None}
+        
+        # Calculate gains and losses
+        gains = []
+        losses = []
+        
+        for i in range(1, len(prices)):
+            change = prices[i] - prices[i-1]
+            gains.append(max(0, change))
+            losses.append(max(0, -change))
+        
+        if len(gains) >= period:
+            avg_gain = sum(gains[-period:]) / period
+            avg_loss = sum(losses[-period:]) / period
+            
+            if avg_loss == 0:
+                rsi = 100
+            else:
+                rs = avg_gain / avg_loss
+                rsi = 100 - (100 / (1 + rs))
+            
+            return {"rsi-out": Decimal(str(rsi))}
+        
+        return {"rsi-out": None}
+
+
+@register_node("williamsRNode")
+class WilliamsRNode(Node):
+    inputs = ("high-in", "low-in", "close-in")
+    outputs = ("williams-r-out",)
+    
+    def compute(self, high_in=None, low_in=None, close_in=None, **inputs) -> Dict[str, Any]:
+        if any(x is None for x in [high_in, low_in, close_in]):
+            return {"williams-r-out": None}
+        
+        period = int(self.data.get("period", 14))
+        
+        highs = self.state.setdefault("highs", deque(maxlen=period))
+        lows = self.state.setdefault("lows", deque(maxlen=period))
+        closes = self.state.setdefault("closes", deque(maxlen=period))
+        
+        highs.append(float(high_in))
+        lows.append(float(low_in))
+        closes.append(float(close_in))
+        
+        if len(closes) < period:
+            return {"williams-r-out": None}
+        
+        highest_high = max(highs)
+        lowest_low = min(lows)
+        current_close = closes[-1]
+        
+        if highest_high == lowest_low:
+            williams_r = -50  # Default when no range
+        else:
+            williams_r = ((highest_high - current_close) / (highest_high - lowest_low)) * -100
+        
+        return {"williams-r-out": Decimal(str(williams_r))}
+
+
+@register_node("cciNode")
+class CCINode(Node):
+    inputs = ("high-in", "low-in", "close-in")
+    outputs = ("cci-out",)
+    
+    def compute(self, high_in=None, low_in=None, close_in=None, **inputs) -> Dict[str, Any]:
+        if any(x is None for x in [high_in, low_in, close_in]):
+            return {"cci-out": None}
+        
+        period = int(self.data.get("period", 20))
+        
+        # Calculate Typical Price
+        typical_price = (float(high_in) + float(low_in) + float(close_in)) / 3
+        
+        typical_prices = self.state.setdefault("typical_prices", deque(maxlen=period))
+        typical_prices.append(typical_price)
+        
+        if len(typical_prices) < period:
+            return {"cci-out": None}
+        
+        # Calculate SMA of typical prices
+        sma_tp = sum(typical_prices) / len(typical_prices)
+        
+        # Calculate mean deviation
+        mean_deviation = sum(abs(tp - sma_tp) for tp in typical_prices) / len(typical_prices)
+        
+        if mean_deviation == 0:
+            cci = 0
+        else:
+            cci = (typical_price - sma_tp) / (0.015 * mean_deviation)
+        
+        return {"cci-out": Decimal(str(cci))}
+
+
+# Additional Technical Indicators
+@register_node("atrNode")
+class ATRNode(Node):
+    inputs = ("high-in", "low-in", "close-in")
+    outputs = ("atr-out",)
+    
+    def compute(self, high_in=None, low_in=None, close_in=None, **inputs) -> Dict[str, Any]:
+        if any(x is None for x in [high_in, low_in, close_in]):
+            return {"atr-out": None}
+        
+        period = int(self.data.get("period", 14))
+        
+        # Store OHLC data
+        highs = self.state.setdefault("highs", deque(maxlen=period + 1))
+        lows = self.state.setdefault("lows", deque(maxlen=period + 1))
+        closes = self.state.setdefault("closes", deque(maxlen=period + 1))
+        
+        highs.append(float(high_in))
+        lows.append(float(low_in))
+        closes.append(float(close_in))
+        
+        if len(closes) < 2:
+            return {"atr-out": None}
+        
+        # Calculate True Range
+        prev_close = closes[-2]
+        current_high = highs[-1]
+        current_low = lows[-1]
+        
+        tr1 = current_high - current_low
+        tr2 = abs(current_high - prev_close)
+        tr3 = abs(current_low - prev_close)
+        
+        true_range = max(tr1, tr2, tr3)
+        
+        # Store TR values
+        tr_values = self.state.setdefault("tr_values", deque(maxlen=period))
+        tr_values.append(true_range)
+        
+        if len(tr_values) < period:
+            return {"atr-out": None}
+        
+        # Calculate ATR (Simple Moving Average of True Range)
+        atr = sum(tr_values) / len(tr_values)
+        
+        return {"atr-out": Decimal(str(atr))}
+
+
+@register_node("adxNode")
+class ADXNode(Node):
+    inputs = ("high-in", "low-in", "close-in")
+    outputs = ("adx-out", "di-plus-out", "di-minus-out")
+    
+    def compute(self, high_in=None, low_in=None, close_in=None, **inputs) -> Dict[str, Any]:
+        if any(x is None for x in [high_in, low_in, close_in]):
+            return {"adx-out": None, "di-plus-out": None, "di-minus-out": None}
+        
+        period = int(self.data.get("period", 14))
+        
+        # Store OHLC data
+        highs = self.state.setdefault("highs", deque(maxlen=period + 5))
+        lows = self.state.setdefault("lows", deque(maxlen=period + 5))
+        closes = self.state.setdefault("closes", deque(maxlen=period + 5))
+        
+        highs.append(float(high_in))
+        lows.append(float(low_in))
+        closes.append(float(close_in))
+        
+        if len(closes) < 2:
+            return {"adx-out": None, "di-plus-out": None, "di-minus-out": None}
+        
+        # Calculate directional movement
+        high_diff = highs[-1] - highs[-2]
+        low_diff = lows[-2] - lows[-1]
+        
+        plus_dm = high_diff if high_diff > low_diff and high_diff > 0 else 0
+        minus_dm = low_diff if low_diff > high_diff and low_diff > 0 else 0
+        
+        # Calculate True Range (simplified)
+        tr = max(
+            highs[-1] - lows[-1],
+            abs(highs[-1] - closes[-2]),
+            abs(lows[-1] - closes[-2])
+        )
+        
+        # Store DM and TR values
+        plus_dms = self.state.setdefault("plus_dms", deque(maxlen=period))
+        minus_dms = self.state.setdefault("minus_dms", deque(maxlen=period))
+        tr_values = self.state.setdefault("tr_values", deque(maxlen=period))
+        
+        plus_dms.append(plus_dm)
+        minus_dms.append(minus_dm)
+        tr_values.append(tr)
+        
+        if len(tr_values) < period:
+            return {"adx-out": None, "di-plus-out": None, "di-minus-out": None}
+        
+        # Calculate smoothed averages
+        sum_plus_dm = sum(plus_dms)
+        sum_minus_dm = sum(minus_dms)
+        sum_tr = sum(tr_values)
+        
+        if sum_tr == 0:
+            return {"adx-out": None, "di-plus-out": None, "di-minus-out": None}
+        
+        # Calculate DI+ and DI-
+        di_plus = (sum_plus_dm / sum_tr) * 100
+        di_minus = (sum_minus_dm / sum_tr) * 100
+        
+        # Calculate DX
+        if di_plus + di_minus == 0:
+            dx = 0
+        else:
+            dx = (abs(di_plus - di_minus) / (di_plus + di_minus)) * 100
+        
+        # Store DX values for ADX calculation
+        dx_values = self.state.setdefault("dx_values", deque(maxlen=period))
+        dx_values.append(dx)
+        
+        # Calculate ADX
+        if len(dx_values) < period:
+            adx = None
+        else:
+            adx = sum(dx_values) / len(dx_values)
+        
+        return {
+            "adx-out": Decimal(str(adx)) if adx is not None else None,
+            "di-plus-out": Decimal(str(di_plus)),
+            "di-minus-out": Decimal(str(di_minus))
+        }
+
+
+@register_node("stochasticNode")
+class StochasticNode(Node):
+    inputs = ("high-in", "low-in", "close-in")
+    outputs = ("k-out", "d-out")
+    
+    def compute(self, high_in=None, low_in=None, close_in=None, **inputs) -> Dict[str, Any]:
+        if any(x is None for x in [high_in, low_in, close_in]):
+            return {"k-out": None, "d-out": None}
+        
+        k_period = int(self.data.get("kPeriod", 14))
+        d_period = int(self.data.get("dPeriod", 3))
+        
+        # Store OHLC data
+        highs = self.state.setdefault("highs", deque(maxlen=k_period))
+        lows = self.state.setdefault("lows", deque(maxlen=k_period))
+        closes = self.state.setdefault("closes", deque(maxlen=k_period))
+        
+        highs.append(float(high_in))
+        lows.append(float(low_in))
+        closes.append(float(close_in))
+        
+        if len(closes) < k_period:
+            return {"k-out": None, "d-out": None}
+        
+        # Calculate %K
+        highest_high = max(highs)
+        lowest_low = min(lows)
+        current_close = closes[-1]
+        
+        if highest_high == lowest_low:
+            k_value = 50  # Default when no range
+        else:
+            k_value = ((current_close - lowest_low) / (highest_high - lowest_low)) * 100
+        
+        # Store %K values for %D calculation
+        k_values = self.state.setdefault("k_values", deque(maxlen=d_period))
+        k_values.append(k_value)
+        
+        # Calculate %D (SMA of %K)
+        if len(k_values) < d_period:
+            d_value = None
+        else:
+            d_value = sum(k_values) / len(k_values)
+        
+        return {
+            "k-out": Decimal(str(k_value)),
+            "d-out": Decimal(str(d_value)) if d_value is not None else None
+        }
+
+
+# Logic Nodes
+@register_node("compareNode")
+class CompareNode(Node):
+    inputs = ("value1-in", "value2-in")
+    outputs = ("result-out",)
+    
+    def compute(self, value1_in=None, value2_in=None, **inputs) -> Dict[str, Any]:
+        logger.debug("⚖️ CompareNode computing", 
+                   node_id=self.id,
+                   value1_in=str(value1_in),
+                   value2_in=str(value2_in),
+                   inputs_received=list(inputs.keys()))
+        
+        if value1_in is None or value2_in is None:
+            logger.warning("⚠️ CompareNode received None inputs", 
+                         node_id=self.id,
+                         value1_in=value1_in,
+                         value2_in=value2_in)
+            return {"result-out": False}
+        
+        operator = self.data.get("operator", "greater_than")
+        logger.debug("⚖️ CompareNode configuration", 
+                   node_id=self.id,
+                   operator=operator,
+                   node_data=self.data)
+        
+        try:
+            val1 = float(value1_in)
+            val2 = float(value2_in)
+            
+            logger.debug("⚖️ CompareNode values converted", 
+                       node_id=self.id,
+                       val1=val1,
+                       val2=val2,
+                       operator=operator)
+            
+            if operator == "greater_than":
+                result = val1 > val2
+            elif operator == "less_than":
+                result = val1 < val2
+            elif operator == "equal":
+                result = abs(val1 - val2) < 1e-8
+            elif operator == "greater_equal":
+                result = val1 >= val2
+            elif operator == "less_equal":
+                result = val1 <= val2
+            else:
+                logger.warning("⚠️ Unknown operator", 
+                             node_id=self.id,
+                             operator=operator)
+                result = False
+            
+            logger.debug("✅ CompareNode result", 
+                       node_id=self.id,
+                       val1=val1,
+                       operator=operator,
+                       val2=val2,
+                       result=result,
+                       comparison=f"{val1} {operator} {val2} = {result}")
+            
+            return {"result-out": result}
+        except (ValueError, TypeError) as e:
+            logger.error("❌ CompareNode conversion error", 
+                        node_id=self.id,
+                        value1_in=value1_in,
+                        value2_in=value2_in,
+                        error=str(e))
+            return {"result-out": False}
+
+
+@register_node("andNode")
+class AndNode(Node):
+    inputs = ("input1-in", "input2-in")
+    outputs = ("result-out",)
+    
+    def compute(self, input1_in=None, input2_in=None, **inputs) -> Dict[str, Any]:
+        result = bool(input1_in) and bool(input2_in)
+        return {"result-out": result}
+
+
+@register_node("orNode")
+class OrNode(Node):
+    inputs = ("input1-in", "input2-in")
+    outputs = ("result-out",)
+    
+    def compute(self, input1_in=None, input2_in=None, **inputs) -> Dict[str, Any]:
+        result = bool(input1_in) or bool(input2_in)
+        return {"result-out": result}
+
+
+@register_node("notNode")
+class NotNode(Node):
+    inputs = ("input-in",)
+    outputs = ("result-out",)
+    
+    def compute(self, input_in=None, **inputs) -> Dict[str, Any]:
+        result = not bool(input_in)
+        return {"result-out": result}
+
+
+# Additional Indicator Nodes
+@register_node("macdNode")
+class MACDNode(Node):
+    inputs = ("price-in",)
+    outputs = ("macd-out", "signal-out", "histogram-out")
+    
+    def compute(self, price_in=None, **inputs) -> Dict[str, Any]:
+        if price_in is None:
+            return {"macd-out": None, "signal-out": None, "histogram-out": None}
+        
+        fast_period = int(self.data.get("fastPeriod", 12))
+        slow_period = int(self.data.get("slowPeriod", 26))
+        signal_period = int(self.data.get("signalPeriod", 9))
+        
+        # Store price history
+        prices = self.state.setdefault("prices", deque(maxlen=slow_period * 3))
+        prices.append(float(price_in))
+        
+        if len(prices) < slow_period:
+            return {"macd-out": None, "signal-out": None, "histogram-out": None}
+        
+        # Calculate EMAs
+        fast_ema = self._calculate_ema(prices, fast_period, self.state.get("fast_ema"))
+        slow_ema = self._calculate_ema(prices, slow_period, self.state.get("slow_ema"))
+        
+        self.state["fast_ema"] = fast_ema
+        self.state["slow_ema"] = slow_ema
+        
+        # MACD line
+        macd = fast_ema - slow_ema
+        
+        # Store MACD history for signal calculation
+        macd_history = self.state.setdefault("macd_history", deque(maxlen=signal_period * 2))
+        macd_history.append(macd)
+        
+        # Signal line (EMA of MACD)
+        if len(macd_history) >= signal_period:
+            signal = self._calculate_ema(macd_history, signal_period, self.state.get("signal_ema"))
+            self.state["signal_ema"] = signal
+            histogram = macd - signal
+        else:
+            signal = None
+            histogram = None
+        
+        return {
+            "macd-out": Decimal(str(macd)),
+            "signal-out": Decimal(str(signal)) if signal else None,
+            "histogram-out": Decimal(str(histogram)) if histogram else None
+        }
+    
+    def _calculate_ema(self, values, period, prev_ema=None):
+        """Calculate EMA with previous value"""
+        if not values:
+            return 0
+        
+        alpha = 2.0 / (period + 1)
+        current = values[-1]
+        
+        if prev_ema is None:
+            # Start with SMA
+            if len(values) >= period:
+                return sum(list(values)[-period:]) / period
+            else:
+                return sum(values) / len(values)
+        
+        return alpha * current + (1 - alpha) * prev_ema
+
+
+@register_node("bollingerBandsNode")
+class BollingerBandsNode(Node):
+    inputs = ("price-in",)
+    outputs = ("middle-out", "upper-out", "lower-out")
+    
+    def compute(self, price_in=None, **inputs) -> Dict[str, Any]:
+        if price_in is None:
+            return {"middle-out": None, "upper-out": None, "lower-out": None}
+        
+        period = int(self.data.get("period", 20))
+        std_dev = float(self.data.get("deviation", 2))
+        
+        prices = self.state.setdefault("prices", deque(maxlen=period))
+        prices.append(float(price_in))
+        
+        if len(prices) < period:
+            return {"middle-out": None, "upper-out": None, "lower-out": None}
+        
+        # Calculate SMA (middle band)
+        middle = sum(prices) / len(prices)
+        
+        # Calculate standard deviation
+        variance = sum((p - middle) ** 2 for p in prices) / len(prices)
+        std = variance ** 0.5
+        
+        # Calculate bands
+        upper = middle + (std_dev * std)
+        lower = middle - (std_dev * std)
+        
+        return {
+            "middle-out": Decimal(str(middle)),
+            "upper-out": Decimal(str(upper)),
+            "lower-out": Decimal(str(lower))
+        }
+
+
+@register_node("crossoverNode")
+class CrossoverNode(Node):
+    inputs = ("fast-in", "slow-in")
+    outputs = ("cross-out",)
+    
+    def compute(self, fast_in=None, slow_in=None, **inputs) -> Dict[str, Any]:
+        if fast_in is None or slow_in is None:
+            return {"cross-out": False}
+        
+        prev_fast = self.state.get("prev_fast")
+        prev_slow = self.state.get("prev_slow")
+        
+        cross = False
+        if prev_fast is not None and prev_slow is not None:
+            cross_type = self.data.get("crossType", "above")
+            
+            if cross_type == "above":
+                # Fast line crosses above slow line
+                cross = prev_fast <= prev_slow and float(fast_in) > float(slow_in)
+            else:  # "below"
+                # Fast line crosses below slow line
+                cross = prev_fast >= prev_slow and float(fast_in) < float(slow_in)
+        
+        # Update state
+        self.state["prev_fast"] = float(fast_in)
+        self.state["prev_slow"] = float(slow_in)
+        
+        return {"cross-out": cross}
+
+
+@register_node("thresholdNode")
+class ThresholdNode(Node):
+    inputs = ("value-in",)
+    outputs = ("above-out", "below-out")
+    
+    def compute(self, value_in=None, **inputs) -> Dict[str, Any]:
+        if value_in is None:
+            return {"above-out": False, "below-out": False}
+        
+        threshold = float(self.data.get("threshold", 50))
+        value = float(value_in)
+        
+        return {
+            "above-out": value > threshold,
+            "below-out": value < threshold
+        }
+
+
+@register_node("divergenceNode")
+class DivergenceNode(Node):
+    inputs = ("price-in", "indicator-in")
+    outputs = ("divergence-out",)
+    
+    def compute(self, price_in=None, indicator_in=None, **inputs) -> Dict[str, Any]:
+        if price_in is None or indicator_in is None:
+            return {"divergence-out": False}
+        
+        period = int(self.data.get("period", 5))
+        
+        prices = self.state.setdefault("prices", deque(maxlen=period))
+        indicators = self.state.setdefault("indicators", deque(maxlen=period))
+        
+        prices.append(float(price_in))
+        indicators.append(float(indicator_in))
+        
+        if len(prices) < period:
+            return {"divergence-out": False}
+        
+        # Simple divergence detection: price going up while indicator going down (or vice versa)
+        price_trend = prices[-1] - prices[0]
+        indicator_trend = indicators[-1] - indicators[0]
+        
+        # Bullish divergence: price down, indicator up
+        # Bearish divergence: price up, indicator down
+        divergence = (price_trend * indicator_trend) < 0 and abs(price_trend) > 0.01
+        
+        return {"divergence-out": divergence}
+
+
+@register_node("patternNode")
+class PatternNode(Node):
+    inputs = ("price-in",)
+    outputs = ("pattern-out",)
+    
+    def compute(self, price_in=None, **inputs) -> Dict[str, Any]:
+        if price_in is None:
+            return {"pattern-out": False}
+        
+        pattern_type = self.data.get("patternType", "double_top")
+        lookback = int(self.data.get("lookback", 10))
+        
+        prices = self.state.setdefault("prices", deque(maxlen=lookback * 2))
+        prices.append(float(price_in))
+        
+        if len(prices) < lookback:
+            return {"pattern-out": False}
+        
+        # Simple pattern detection (placeholder)
+        if pattern_type == "double_top":
+            # Look for two peaks with similar heights
+            recent_prices = list(prices)[-lookback:]
+            max_price = max(recent_prices)
+            peaks = [i for i, p in enumerate(recent_prices) if p >= max_price * 0.98]
+            pattern_detected = len(peaks) >= 2
+        else:
+            pattern_detected = False
+        
+        return {"pattern-out": pattern_detected}
+
+
+# Enhanced Action Nodes
+@register_node("buyNode")
+class BuyNode(Node):
+    inputs = ("trigger-in",)
+    outputs = ("signal-out",)
+    
+    def compute(self, trigger_in=None, **inputs) -> Dict[str, Any]:
+        logger.debug("🟢 BuyNode computing", 
+                   node_id=self.id,
+                   trigger_in=trigger_in,
+                   inputs_received=list(inputs.keys()),
+                   node_data=self.data)
+        
+        if trigger_in:
+            quantity = self.data.get("quantity", 100)
+            order_type = self.data.get("orderType", "market")
+            
+            signal = {
+                "action": "BUY",
+                "quantity": quantity,
+                "order_type": order_type
+            }
+            
+            logger.debug("🎯 BuyNode generating BUY signal", 
+                       node_id=self.id,
+                       signal=signal,
+                       trigger_value=trigger_in)
+            
+            return {"signal-out": signal}
+        
+        logger.debug("⏸️ BuyNode not triggered", 
+                   node_id=self.id,
+                   trigger_in=trigger_in)
+        return {"signal-out": None}
+
+
+@register_node("sellNode")
+class SellNode(Node):
+    inputs = ("trigger-in",)
+    outputs = ("signal-out",)
+    
+    def compute(self, trigger_in=None, **inputs) -> Dict[str, Any]:
+        logger.debug("🔴 SellNode computing", 
+                   node_id=self.id,
+                   trigger_in=trigger_in,
+                   inputs_received=list(inputs.keys()),
+                   node_data=self.data)
+        
+        if trigger_in:
+            quantity = self.data.get("quantity", 100)
+            order_type = self.data.get("orderType", "market")
+            
+            signal = {
+                "action": "SELL", 
+                "quantity": quantity,
+                "order_type": order_type
+            }
+            
+            logger.debug("🎯 SellNode generating SELL signal", 
+                       node_id=self.id,
+                       signal=signal,
+                       trigger_value=trigger_in)
+            
+            return {"signal-out": signal}
+        
+        logger.debug("⏸️ SellNode not triggered", 
+                   node_id=self.id,
+                   trigger_in=trigger_in)
+        return {"signal-out": None}
+
+
+@register_node("holdNode")
+class HoldNode(Node):
+    inputs = ("trigger-in", "condition-in")
+    outputs = ("hold-out",)
+    
+    def compute(self, trigger_in=None, condition_in=None, **inputs) -> Dict[str, Any]:
+        hold_type = self.data.get("holdType", "indefinite")
+        
+        # Start holding if triggered
+        if trigger_in:
+            self.state["active"] = True
+            if hold_type == "duration":
+                duration = self.data.get("duration", 1)
+                # For now, use simple counter - in real implementation would use timestamps
+                self.state["hold_counter"] = 0
+                self.state["hold_duration"] = duration
+        
+        # Check if still holding
+        is_holding = False
+        if self.state.get("active"):
+            if hold_type == "indefinite":
+                is_holding = True
+            elif hold_type == "duration":
+                counter = self.state.get("hold_counter", 0)
+                duration = self.state.get("hold_duration", 1)
+                is_holding = counter < duration
+                self.state["hold_counter"] = counter + 1
+                if counter >= duration:
+                    self.state["active"] = False
+            elif hold_type == "condition":
+                # Hold until condition becomes true
+                is_holding = not bool(condition_in)
+                if condition_in:
+                    self.state["active"] = False
+        
+        return {"hold-out": is_holding}
+
+
+# Risk Management Nodes
+@register_node("stopLossNode")
+class StopLossNode(Node):
+    inputs = ("trigger-in", "price-in")
+    outputs = ("stop-triggered",)
+    
+    def compute(self, trigger_in=None, price_in=None, **inputs) -> Dict[str, Any]:
+        if trigger_in and price_in is not None:
+            # Arm the stop loss
+            self.state["armed"] = True
+            self.state["entry_price"] = float(price_in)
+            self.state["triggered"] = False
+        
+        if not self.state.get("armed") or price_in is None:
+            return {"stop-triggered": False}
+        
+        if self.state.get("triggered"):
+            return {"stop-triggered": True}
+        
+        entry_price = self.state["entry_price"]
+        current_price = float(price_in)
+        stop_type = self.data.get("stopType", "fixed_percent")
+        stop_value = self.data.get("stopValue", 5)
+        
+        triggered = False
+        
+        if stop_type == "fixed_percent":
+            loss_percent = ((entry_price - current_price) / entry_price) * 100
+            triggered = loss_percent >= stop_value
+        elif stop_type == "fixed_amount":
+            loss_amount = entry_price - current_price
+            triggered = loss_amount >= stop_value
+        elif stop_type == "trailing_percent":
+            # Track highest price since entry
+            highest = self.state.get("highest_price", entry_price)
+            if current_price > highest:
+                highest = current_price
+                self.state["highest_price"] = highest
+            
+            trailing_stop = highest * (1 - stop_value / 100)
+            triggered = current_price <= trailing_stop
+        
+        if triggered:
+            self.state["triggered"] = True
+        
+        return {"stop-triggered": triggered}
+
+
+@register_node("takeProfitNode")
+class TakeProfitNode(Node):
+    inputs = ("trigger-in", "price-in")
+    outputs = ("profit-triggered",)
+    
+    def compute(self, trigger_in=None, price_in=None, **inputs) -> Dict[str, Any]:
+        if trigger_in and price_in is not None:
+            # Arm the take profit
+            self.state["armed"] = True
+            self.state["entry_price"] = float(price_in)
+            self.state["triggered"] = False
+        
+        if not self.state.get("armed") or price_in is None:
+            return {"profit-triggered": False}
+        
+        if self.state.get("triggered"):
+            return {"profit-triggered": True}
+        
+        entry_price = self.state["entry_price"]
+        current_price = float(price_in)
+        profit_type = self.data.get("profitType", "fixed_percent")
+        profit_value = self.data.get("profitValue", 10)
+        
+        triggered = False
+        
+        if profit_type == "fixed_percent":
+            profit_percent = ((current_price - entry_price) / entry_price) * 100
+            triggered = profit_percent >= profit_value
+        elif profit_type == "fixed_amount":
+            profit_amount = current_price - entry_price
+            triggered = profit_amount >= profit_value
+        
+        if triggered:
+            self.state["triggered"] = True
+        
+        return {"profit-triggered": triggered}
+
+
+@register_node("positionSizeNode")
+class PositionSizeNode(Node):
+    inputs = ("trigger-in", "price-in")
+    outputs = ("size-out",)
+    
+    def compute(self, trigger_in=None, price_in=None, **inputs) -> Dict[str, Any]:
+        if not trigger_in or price_in is None:
+            return {"size-out": 0}
+        
+        size_type = self.data.get("sizeType", "fixed")
+        size_value = self.data.get("sizeValue", 100)
+        
+        if size_type == "fixed":
+            position_size = size_value
+        elif size_type == "percent_portfolio":
+            # This would normally get portfolio value from context
+            portfolio_value = float(self.data.get("portfolioValue", 10000))
+            position_size = (portfolio_value * size_value / 100) / float(price_in)
+        elif size_type == "risk_based":
+            # Risk-based sizing (simplified)
+            risk_amount = float(self.data.get("riskAmount", 100))
+            stop_loss_pct = float(self.data.get("stopLossPct", 2))
+            position_size = risk_amount / (float(price_in) * stop_loss_pct / 100)
+        else:
+            position_size = size_value
+        
+        return {"size-out": Decimal(str(max(0, position_size)))}
+
+
+@register_node("labelNode")
+class LabelNode(Node):
+    inputs = ()
+    outputs = ("label-out",)
+    
+    def compute(self, **inputs) -> Dict[str, Any]:
+        # Label node is for UI organization only, passes through a constant value
+        label_text = self.data.get("labelText", "Label")
+        label_value = self.data.get("labelValue", 1)
+        
+        return {"label-out": Decimal(str(label_value))}
+
+
+def get_available_nodes() -> Dict[str, Dict[str, Any]]:
+    """Get all available node types with their metadata."""
+    nodes_info = {}
+    
+    for node_type, node_class in NODE_REGISTRY.items():
+        nodes_info[node_type] = {
+            "name": node_type,
+            "class_name": node_class.__name__,
+            "inputs": list(node_class.inputs),
+            "outputs": list(node_class.outputs),
+            "category": _get_node_category(node_type)
+        }
+    
+    return nodes_info
+
+def _get_node_category(node_type: str) -> str:
+    """Categorize nodes for UI organization."""
+    if node_type in ["priceNode", "volumeNode", "timeNode", "constantNode"]:
+        return "data"
+    elif node_type in ["smaNode", "emaNode", "rsiNode", "macdNode", "bollingerBandsNode", 
+                       "atrNode", "adxNode", "stochasticNode"]:
+        return "indicators"
+    elif node_type in ["compareNode", "andNode", "orNode", "notNode", "crossoverNode"]:
+        return "logic"
+    elif node_type in ["buyNode", "sellNode", "holdNode"]:
+        return "actions"
+    elif node_type in ["stopLossNode", "takeProfitNode"]:
+        return "risk_management"
+    elif node_type in ["labelNode"]:
+        return "other"
+    else:
+        return "other"